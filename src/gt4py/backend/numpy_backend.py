--- conflicted
+++ resolved
@@ -348,21 +348,14 @@
         return source
 
     def generate_implementation(self):
-<<<<<<< HEAD
-        sources = gt_text.TextBlock(indent_size=self.TEMPLATE_INDENT_SIZE)
-        self.source_generator(self.builder.implementation_ir, sources)
-
-        return sources.text
-=======
         block = gt_text.TextBlock(indent_size=self.TEMPLATE_INDENT_SIZE)
-        self.source_generator(self.implementation_ir, block)
-        if self.options.backend_opts.get("ignore_np_errstate", True):
+        self.source_generator(self.builder.implementation_ir, block)
+        if self.builder.options.backend_opts.get("ignore_np_errstate", True):
             source = "with np.errstate(divide='ignore', over='ignore', under='ignore', invalid='ignore'):\n"
             source += textwrap.indent(block.text, " " * self.TEMPLATE_INDENT_SIZE)
         else:
             source = block.text
         return source
->>>>>>> 338f7f7d
 
 
 def numpy_layout(mask):
